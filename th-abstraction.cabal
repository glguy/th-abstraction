name:                th-abstraction
version:             0.7.0.0
synopsis:            Nicer interface for reified information about data types
description:         This package normalizes variations in the interface for
                     inspecting datatype information via Template Haskell
                     so that packages and support a single, easier to use
                     informational datatype while supporting many versions
                     of Template Haskell.
license:             ISC
license-file:        LICENSE
author:              Eric Mertens
maintainer:          emertens@gmail.com
copyright:           2017 Eric Mertens
homepage:            https://github.com/glguy/th-abstraction
bug-reports:         https://github.com/glguy/th-abstraction/issues
category:            Development
build-type:          Simple
extra-source-files:  ChangeLog.md README.md
cabal-version:       >=1.10
<<<<<<< HEAD
tested-with:         GHC==9.12.1, GHC==9.10.1, GHC==9.8.4, GHC==9.6.6, GHC==9.4.7, GHC==9.2.8, GHC==9.0.2, GHC==8.10.7, GHC==8.8.4, GHC==8.6.5, GHC==8.4.4, GHC==8.2.2, GHC==8.0.2
=======
tested-with:         GHC==9.10.1, GHC==9.8.4, GHC==9.6.6, GHC==9.4.8, GHC==9.2.8, GHC==9.0.2, GHC==8.10.7, GHC==8.8.4, GHC==8.6.5, GHC==8.4.4, GHC==8.2.2, GHC==8.0.2
>>>>>>> 4e1dd252

source-repository head
  type: git
  location: https://github.com/glguy/th-abstraction.git

library
  exposed-modules:     Language.Haskell.TH.Datatype
                       Language.Haskell.TH.Datatype.TyVarBndr
  other-modules:       Language.Haskell.TH.Datatype.Internal
  build-depends:       base             >=4.9   && <5,
                       ghc-prim,
<<<<<<< HEAD
                       template-haskell >=2.5   && <2.24,
=======
                       template-haskell >=2.11  && <2.23,
>>>>>>> 4e1dd252
                       containers       >=0.4   && <0.8
  hs-source-dirs:      src
  default-language:    Haskell2010

  if impl(ghc >= 9.0)
    -- these flags may abort compilation with GHC-8.10
    -- https://gitlab.haskell.org/ghc/ghc/-/merge_requests/3295
    ghc-options: -Winferred-safe-imports -Wmissing-safe-haskell-mode

test-suite unit-tests
  other-modules:       Harness
                       Types
  type:                exitcode-stdio-1.0
  main-is:             Main.hs
  build-depends:       th-abstraction, base, containers, template-haskell
  hs-source-dirs:      test
  default-language:    Haskell2010

  if impl(ghc >= 8.6)
    ghc-options:       -Wno-star-is-type<|MERGE_RESOLUTION|>--- conflicted
+++ resolved
@@ -17,11 +17,7 @@
 build-type:          Simple
 extra-source-files:  ChangeLog.md README.md
 cabal-version:       >=1.10
-<<<<<<< HEAD
-tested-with:         GHC==9.12.1, GHC==9.10.1, GHC==9.8.4, GHC==9.6.6, GHC==9.4.7, GHC==9.2.8, GHC==9.0.2, GHC==8.10.7, GHC==8.8.4, GHC==8.6.5, GHC==8.4.4, GHC==8.2.2, GHC==8.0.2
-=======
-tested-with:         GHC==9.10.1, GHC==9.8.4, GHC==9.6.6, GHC==9.4.8, GHC==9.2.8, GHC==9.0.2, GHC==8.10.7, GHC==8.8.4, GHC==8.6.5, GHC==8.4.4, GHC==8.2.2, GHC==8.0.2
->>>>>>> 4e1dd252
+tested-with:         GHC==9.12.1, GHC==9.10.1, GHC==9.8.4, GHC==9.6.6, GHC==9.4.8, GHC==9.2.8, GHC==9.0.2, GHC==8.10.7, GHC==8.8.4, GHC==8.6.5, GHC==8.4.4, GHC==8.2.2, GHC==8.0.2
 
 source-repository head
   type: git
@@ -33,11 +29,7 @@
   other-modules:       Language.Haskell.TH.Datatype.Internal
   build-depends:       base             >=4.9   && <5,
                        ghc-prim,
-<<<<<<< HEAD
-                       template-haskell >=2.5   && <2.24,
-=======
-                       template-haskell >=2.11  && <2.23,
->>>>>>> 4e1dd252
+                       template-haskell >=2.11  && <2.24,
                        containers       >=0.4   && <0.8
   hs-source-dirs:      src
   default-language:    Haskell2010
